#!/usr/bin/env python
#
# ccplot
# This file is a part of ccplot: a CloudSat and CALIPSO plotting tool.
#
# Copyright (c) 2009-2013 Peter Kuma
#
# This software is provided under the terms of a 2-clause BSD licence:
#
# Redistribution and use in source and binary forms, with or without
# modification, are permitted provided that the following conditions are met:
#
#   1. Redistributions of source code must retain the above copyright notice,
#      this list of conditions and the following disclaimer.
#   2. Redistributions in binary form must reproduce the above copyright
#      notice, this list of conditions and the following disclaimer
#      in the documentation and/or other materials provided with
#      the distribution.
#
# THIS SOFTWARE IS PROVIDED BY THE CCPLOT PROJECT ``AS IS'' AND ANY EXPRESS
# OR IMPLIED WARRANTIES, INCLUDING, BUT NOT LIMITED TO, THE IMPLIED WARRANTIES
# OF MERCHANTABILITY AND FITNESS FOR A PARTICULAR PURPOSE ARE DISCLAIMED.
# IN NO EVENT SHALL THE CCPLOT PROJECT OR CONTRIBUTORS BE LIABLE FOR ANY
# DIRECT, INDIRECT, INCIDENTAL, SPECIAL, EXEMPLARY, OR CONSEQUENTIAL DAMAGES
# (INCLUDING, BUT NOT LIMITED TO, PROCUREMENT OF SUBSTITUTE GOODS OR SERVICES;
# LOSS OF USE, DATA, OR PROFITS; OR BUSINESS INTERRUPTION) HOWEVER CAUSED
# AND ON ANY THEORY OF LIABILITY, WHETHER IN CONTRACT, STRICT LIABILITY,
# OR TORT (INCLUDING NEGLIGENCE OR OTHERWISE) ARISING IN ANY WAY OUT OF THE
# USE OF THIS SOFTWARE, EVEN IF ADVISED OF THE POSSIBILITY OF SUCH DAMAGE.
#

# We don't want the annoying KeyboadInterrupt exception on Control-C.
import signal
signal.signal(signal.SIGINT, signal.SIG_DFL)

#
# Includes.
#

# Core python includes.
import os
import sys
from math import *
import getopt
import datetime as dt
import re

# Other includes.
import numpy as np
import matplotlib as mpl
mpl.use("agg")
import matplotlib.pyplot as plt
from mpl_toolkits import basemap

from hdf import HDF
from hdfeos import HDFEOS

# CCTK is a helper module that performs various calculations.
import cctk

# Early global variables.
program_name = os.path.basename(sys.argv[0])
<<<<<<< HEAD
__version__ = "1.5-rc3"
=======
__version__ = "1.4.5"
>>>>>>> 298784ec
CCPLOT_CMAP_PATH = "/usr/share/ccplot/cmap:/usr/local/share/ccplot/cmap"

# Early functions.
def fail(s):
    global program_name
    print >> sys.stderr, "%s: %s" % (program_name, s)
    sys.exit(1)

# Version checking.
if mpl.__version__ < "0.98.1":
    fail("matplotlib 0.98.1 required, %s present" % mpl.__version__)
if basemap.__version__ < "0.99.4":
    fail("basemap 0.99.4 required, %s present" % basemap.__version__)
if np.__version__ < "1.1":
    fail("numpy 1.1 required, %s present" % np.__version__)


#
# Constants.
#

BAND_MODE_RAW = 0
BAND_MODE_REFLECTANCE = 1
BAND_MODE_RADIANCE = 2

PLANCK_C1 = 1.191E-16
PLANCK_C2 = 1.439E-2

ATRAIN_SPEED = 7.0 # km per s.
PROFILE_BINHEIGHT = 800 # Height of a bin in profile products in meters.
                        # This defines the area of influence of a data point.
EV_DATAPOINT_SIZE = 2000 # meters.

SUPPORTED_PROJECTIONS = ("aeqd","poly","gnom","moll","tmerc","nplaea","gall",
"mill","merc","stere","npstere","vandg","laea","mbtfpq","sinu","spstere",
"lcc","npaeqd","eqdc","cyl","aea","spaeqd","ortho","cass","splaea",
"robin")

# WORKAROUND: This array should be constant throughout CALIPSO data files.
# We list it inline here, because the field is stored in a VData structure
# that is not supported by the hdf module.
CALIPSO_HEIGHT = np.array((39.855106, 39.555317, 39.25553, 38.95574, 38.655952,
38.356167, 38.056377, 37.756588, 37.4568, 37.157013, 36.857224, 36.557434,
36.25765, 35.95786, 35.65807, 35.35828, 35.058495, 34.758705, 34.458916,
34.15913, 33.85934, 33.55955, 33.25976, 32.959976, 32.660187, 32.360397,
32.06061, 31.760822, 31.461033, 31.161245, 30.861456, 30.561668, 30.261879,
30.022049, 29.842176, 29.662304, 29.48243, 29.302557, 29.122684, 28.94281,
28.762938, 28.583065, 28.403193, 28.223318, 28.043446, 27.863573, 27.6837,
27.503826, 27.323954, 27.144081, 26.964209, 26.784334, 26.604462, 26.42459,
26.244717, 26.064842, 25.88497, 25.705097, 25.525225, 25.34535, 25.165478,
24.985605, 24.805733, 24.625858, 24.445986, 24.266113, 24.086239, 23.906366,
23.726494, 23.546621, 23.366747, 23.186874, 23.007002, 22.82713, 22.647255,
22.467382, 22.28751, 22.107637, 21.927763, 21.74789, 21.568018, 21.388145,
21.208271, 21.028399, 20.848526, 20.668653, 20.48878, 20.308907, 20.188992,
20.129034, 20.069077, 20.009119, 19.94916, 19.889202, 19.829245, 19.769287,
19.70933, 19.649372, 19.589415, 19.529457, 19.4695, 19.409542, 19.349585,
19.289627, 19.229668, 19.16971, 19.109753, 19.049795, 18.989838, 18.92988,
18.869923, 18.809965, 18.750008, 18.69005, 18.630093, 18.570133, 18.510176,
18.450218, 18.39026, 18.330303, 18.270346, 18.210388, 18.15043, 18.090473,
18.030516, 17.970558, 17.9106, 17.850641, 17.790684, 17.730726, 17.670769,
17.610811, 17.550854, 17.490896, 17.430939, 17.370981, 17.311024, 17.251066,
17.191107, 17.13115, 17.071192, 17.011234, 16.951277, 16.89132, 16.831362,
16.771404, 16.711447, 16.65149, 16.591532, 16.531574, 16.471615, 16.411657,
16.3517, 16.291742, 16.231785, 16.171827, 16.11187, 16.051912, 15.991955,
15.931996, 15.872039, 15.812081, 15.752124, 15.692166, 15.632208, 15.57225,
15.512293, 15.452335, 15.392378, 15.33242, 15.272462, 15.212504, 15.152547,
15.092589, 15.032632, 14.972674, 14.912716, 14.852758, 14.792801, 14.732843,
14.672886, 14.612928, 14.55297, 14.493012, 14.433055, 14.373097, 14.31314,
14.253181, 14.193224, 14.133266, 14.073309, 14.013351, 13.953394, 13.8934355,
13.833478, 13.77352, 13.713563, 13.653605, 13.593648, 13.5336895, 13.473732,
13.4137745, 13.353817, 13.2938595, 13.233902, 13.1739435, 13.113986, 13.0540285,
12.994071, 12.9341135, 12.874156, 12.814198, 12.75424, 12.694283, 12.634325,
12.574368, 12.514409, 12.454452, 12.394494, 12.334537, 12.274579, 12.214622,
12.154663, 12.094706, 12.034748, 11.974791, 11.914833, 11.854876, 11.794917,
11.73496, 11.675002, 11.615045, 11.555087, 11.49513, 11.435171, 11.375214,
11.315256, 11.255299, 11.195341, 11.135383, 11.075425, 11.015468, 10.95551,
10.895553, 10.835595, 10.775637, 10.715679, 10.655722, 10.595764, 10.535807,
10.475849, 10.415891, 10.355933, 10.295976, 10.236018, 10.176061, 10.116103,
10.056145, 9.996187, 9.93623, 9.876272, 9.816315, 9.756356, 9.696399, 9.636441,
9.576484, 9.516526, 9.456569, 9.39661, 9.336653, 9.276695, 9.216738, 9.15678,
9.096823, 9.036864, 8.976907, 8.916949, 8.856992, 8.797034, 8.737077, 8.677118,
8.617161, 8.557203, 8.497246, 8.437288, 8.37733, 8.317372, 8.257415, 8.212447,
8.182467, 8.152489, 8.12251, 8.092531, 8.062552, 8.032574, 8.002595, 7.972616,
7.942637, 7.912658, 7.8826795, 7.8527007, 7.822722, 7.792743, 7.762764,
7.732785, 7.7028065, 7.6728277, 7.642849, 7.61287, 7.582891, 7.552912,
7.5229335, 7.4929547, 7.462976, 7.432997, 7.403018, 7.3730392, 7.3430605,
7.3130817, 7.283103, 7.2531238, 7.223145, 7.1931663, 7.1631875, 7.1332088,
7.10323, 7.073251, 7.043272, 7.0132933, 6.9833145, 6.953336, 6.923357,
6.893378, 6.863399, 6.8334203, 6.8034415, 6.773463, 6.743484, 6.713505,
6.683526, 6.6535473, 6.6235685, 6.59359, 6.5636106, 6.533632, 6.503653,
6.4736743, 6.4436955, 6.413717, 6.3837376, 6.353759, 6.32378, 6.2938013,
6.2638226, 6.233844, 6.2038646, 6.173886, 6.143907, 6.1139283, 6.0839496,
6.053971, 6.0239916, 5.994013, 5.964034, 5.9340553, 5.9040766, 5.874098,
5.8441186, 5.81414, 5.784161, 5.7541823, 5.7242036, 5.6942244, 5.6642456,
5.634267, 5.604288, 5.5743093, 5.5443306, 5.5143514, 5.4843726, 5.454394,
5.424415, 5.3944364, 5.3644576, 5.3344784, 5.3044996, 5.274521, 5.244542,
5.2145634, 5.1845846, 5.1546054, 5.1246266, 5.094648, 5.064669, 5.0346904,
5.004711, 4.9747324, 4.9447536, 4.914775, 4.884796, 4.8548174, 4.824838,
4.7948594, 4.7648807, 4.734902, 4.704923, 4.6749444, 4.644965, 4.6149864,
4.5850077, 4.555029, 4.52505, 4.4950714, 4.465092, 4.4351134, 4.4051347,
4.375156, 4.345177, 4.315198, 4.285219, 4.2552404, 4.2252617, 4.195283,
4.165304, 4.135325, 4.105346, 4.0753675, 4.0453887, 4.01541, 3.985431,
3.9554522, 3.9254732, 3.8954945, 3.8655157, 3.8355367, 3.805558, 3.7755792,
3.7456002, 3.7156215, 3.6856427, 3.6556637, 3.625685, 3.5957062, 3.5657272,
3.5357485, 3.5057697, 3.4757907, 3.445812, 3.4158332, 3.3858542, 3.3558755,
3.3258967, 3.2959177, 3.265939, 3.23596, 3.2059813, 3.1760025, 3.1460235,
3.1160448, 3.086066, 3.056087, 3.0261083, 2.9961295, 2.9661505, 2.9361718,
2.906193, 2.876214, 2.8462353, 2.8162565, 2.7862775, 2.7562988, 2.72632,
2.696341, 2.6663623, 2.6363835, 2.6064045, 2.5764258, 2.546447, 2.516468,
2.4864893, 2.4565103, 2.4265316, 2.3965528, 2.3665738, 2.336595, 2.3066163,
2.2766373, 2.2466586, 2.2166798, 2.1867008, 2.156722, 2.1267433, 2.0967643,
2.0667856, 2.0368068, 2.0068278, 1.9768491, 1.9468702, 1.9168913, 1.8869126,
1.8569337, 1.8269548, 1.7969761, 1.7669972, 1.7370183, 1.7070396, 1.6770607,
1.6470819, 1.6171031, 1.5871242, 1.5571454, 1.5271665, 1.4971877, 1.4672089,
1.43723, 1.4072512, 1.3772724, 1.3472935, 1.3173147, 1.2873359, 1.257357,
1.2273781, 1.1973994, 1.1674205, 1.1374416, 1.1074629, 1.077484, 1.0475051,
1.0175264, 0.9875475, 0.95756865, 0.92758983, 0.897611, 0.86763215, 0.83765334,
0.8076745, 0.77769566, 0.74771684, 0.717738, 0.68775916, 0.65778035, 0.6278015,
0.59782267, 0.5678438, 0.537865, 0.5078862, 0.47790733, 0.4479285, 0.41794965,
0.3879708, 0.35799196, 0.32801315, 0.2980343, 0.26805547, 0.23807664, 0.2080978,
0.17811897, 0.14814013, 0.1181613, 0.088182464, 0.058203626, 0.028224792,
-0.001754042, -0.031732876, -0.06171171, -0.09169055, -0.12166938, -0.15164822,
-0.18162705, -0.21160589, -0.24158472, -0.27156356, -0.3015424, -0.3315212,
-0.36150005, -0.3914789, -0.42145774, -0.45143658, -0.61632013, -0.9161085,
-1.2158968, -1.5156852, -1.8154736), dtype=np.float32)
CALIPSO_HEIGHT = CALIPSO_HEIGHT[::-1]*1000 # meters

MODIS_WAVELENGTHS = np.zeros(36)
MODIS_WAVELENGTHS[0:36] = (645,858.500,469,555,1240,1640,2130,412.5,443,488,531,551,
667,678,748,869.500,905,936,940,
3660,3929,3929,4020,4433,4482,1360,6535,7175,8400,9580,10780,11770,13185,13485,
13785,14085)


#
# Global variables.
#

verbose = False

#
# Classes.
#

class Swath(object):
    name = ""
    lon = np.empty(0, dtype=np.float)
    lat = np.empty(0, dtype=np.float)
    data = np.empty(0, dtype=np.float)


class AutoOpts(object):
    def setint(self, o, v, a=-sys.maxint-1, b=sys.maxint):
        i = int(v)
        if i < a or i > b:
            raise ValueError("%s expected between %d and %d" % (o, a, b))
        return i

    def setfloat(self, o, v, a=float("-infinity"), b=float("infinity")):
        f = float(v)
        if f < a or f > b:
            raise ValueError("%s expected between %f and %f" % (o, a, b))
        return f
        
    def setstr(self, o, v, maxlen=sys.maxint):
        if len(v) > maxlen:
            raise ValueError("%s can be at most %d characters long" % (o, maxlen))
        return v

    def setcolor(self, o, v):
        if re.match("^#[0-9A-Z]{6}$", v, re.IGNORECASE) == None:
            raise ValueError("%s is not a valid color" % v)
        return v

    def settuple(self, o, v, func, *args, **kwargs):
        parts = v.split(":")
        return [func(o, p, *args, **kwargs) for p in parts]

    def setenum(self, o, v, vals):
        if v not in vals: raise ValueError("%s must be one of: %s" % (v,vals))
        return v

    def setbool(self, o, v):
        if v == "1": return True
        elif v == "0": return False
        else: raise ValueError("%s must be 1 or 0" % o)
        
    def setlon(self, o, v):
        if v.endswith("W"): lon -float(v[0:-1])
        elif v.endswith("E"): lon = float(v[0:-1])
        else: raise ValueError("%s must end with W or E" % o)
        if lon < -180 or lon > 180: raise ValueError("%s out of range" % o)
        return lon
    
    def setlat(self, o, v):
        if v.endswith("S"): lat = -float(v[0:-1])
        elif v.endswith("N"): lat = float(v[0:-1])
        else: raise ValueError("%s must end with S or N" % o)
        if lat < -90 or lat > 90: raise ValueError("%s out of range" % o)
        return lat
        

class PlotOpts(AutoOpts):
    cbfontsize = 8
    cbspacing = 0.4
    coastlinescolor = "#46396D"
    coastlineslw = 0.4
    countriescolor = "#46396D"
    countrieslw = 0.2
    drawcoastlines = True
    drawcountries = True
    drawelev = True
    drawlakes = True
    drawlsmask = True
    drawmeridians = True
    drawminormeridians = True
    drawminorparallels = True
    drawparallels = True
    elevcolor = "#FF0000"
    elevlw = 0.5
    fontsize = 10
    landcolor = "#E9E4F7"
    majormeridianscolor = "#000000"
    majormeridianslw = 0.3
    majorparallelscolor = "#000000"
    majorparallelslw = 0.3
    mapres = "i"
    meridiansbase = 0
    minormeridianscolor = "#000000"
    minormeridianslw = 0.1
    minorparallelscolor = "#000000"
    minorparallelslw = 0.1
    nminormeridians = 0
    nminorparallels = 0
    padding = 1.0
    parallelsbase = 0
    plotheight = 6.0
    title = None
    trajcolors = ("#FF0000", "#0000FF", "#00FF00")
    trajlws = (0.5,)
    trajticks = -1
    trajnminorticks = -1
    watercolor = "#FFFFFF"

    def setopt(self, o, v):
        if   o == "cbfontsize": q = self.setfloat(o, v, 0)
        elif o == "cbspacing": q = self.setfloat(o, v, 0)
        elif o == "coastlinecolor": q = self.setcolor(o, v)
        elif o == "coastlinelw": q = self.setfloat(o, v, 0)
        elif o == "countriescolor": q = self.setcolor(o, v)
        elif o == "countrieslw": q = self.setfloat(o, v, 0)
        elif o == "drawcoastlines": q = self.setbool(o, v)
        elif o == "drawcountries": q = self.setbool(o, v)
        elif o == "drawelev": q = self.setbool(o, v)
        elif o == "drawlakes": q = self.setbool(o, v)
        elif o == "drawlsmask": q = self.setbool(o, v)
        elif o == "drawmeridians": q = self.setbool(o, v)
        elif o == "drawminormeridians": q = self.setbool(o, v)
        elif o == "drawminorparallels": q = self.setbool(o, v)
        elif o == "elevcolor": q = self.setcolor(o, v)
        elif o == "elevlw": q = self.setfloat(o, v, 0)
        elif o == "fontsize": q = self.setfloat(o, v, 0)
        elif o == "landcolor": q = self.setcolor(o, v)
        elif o == "linewidth": q = self.setfloat(o, v, 0)
        elif o == "majormeridianscolor": q = self.setcolor(o, v)
        elif o == "majormeridianslw": q = self.setfloat(o, v, 0)
        elif o == "majorparallelscolor": q = self.setcolor(o, v)
        elif o == "majorparallelslw": q = self.setfloat(o, v, 0)
        elif o == "mapres": q = self.setenum(o, v, ("c","l","i","h","f"))
        elif o == "meridiansbase": q = self.setfloat(o, v, 0)
        elif o == "minormeridianscolor": q = self.setcolor(o, v)
        elif o == "minormeridianslw": q = self.setfloat(o, v, 0)
        elif o == "nminormeridians": q = self.setint(o, v, 0)
        elif o == "nminorparallels": q = self.setint(o, v, 0)
        elif o == "padding": q = self.setfloat(o, v, 0)
        elif o == "parallelsbase": q = self.setfloat(o, v, 0)
        elif o == "plotheight": q = self.setfloat(o, v, 0)
        elif o == "title": q = self.setstr(o, v)
        elif o == "trajcolors": q = self.settuple(o, v, self.setcolor)
        elif o == "trajlws": q = self.settuple(o, v, self.setfloat, 0)
        elif o == "trajticks": q = self.setint(o, v, -1)
        elif o == "trajnminorticks": q = self.setint(o, v, -1)
        elif o == "watercolor": q = self.setcolor(o, v)
        else: raise ValueError("Unrecognized option: %s" % o)
        setattr(self, o, q)


class ProjOpts(AutoOpts):
    boundinglat = None
    lat_0 = None
    lat_1 = None
    lat_2 = None
    lat_ts = None
    lon_0 = None
    lon_1 = None
    lon_2 = None
    
    def setopt(self, o, v):
        if   o == "boundinglat": q = self.setlat(o, v)
        elif o == "lon_0": q = self.setlon(o, v)
        elif o == "lon_1": q = self.setlon(o, v)
        elif o == "lon_2": q = self.setlon(o, v)        
        elif o == "lat_0": q = self.setlat(o, v)
        elif o == "lat_1": q = self.setlat(o, v)
        elif o == "lat_2": q = self.setlat(o, v)
        elif o == "lat_ts": q = self.setlat(o, v)
        
        else: raise ValueError
        setattr(self, o, q)


class TimeLocator(mpl.ticker.Locator):
    def __init__(self, n, time, time2dt, \
                 steps=     [1,     2, 5, 10, 15, 30, 60, 300, 600, 900],
                 minorsteps=[0.2, 0.5, 1,  2,  3,  5, 10,  60, 120, 300]):
        self.n = int(n)
        self.time = time
        self.time2dt = time2dt
        self.steps = np.array(steps, np.float)
        self.minorsteps = np.array(minorsteps, np.float)
        self.minorlocs = []

    def __call__(self):
        vmin, vmax = self.axis.get_view_interval()
        vmin, vmax = int(vmin), int(vmax)
        if len(self.time) == 0 or self.n <= 0: return []
        if vmin < 0: vmin = 0
        if vmax >= len(self.time): vmax = len(self.time) - 1
        if vmax < vmin: vmax = vmin = 0
        td = self.time2dt(self.time[vmax]) - self.time2dt(self.time[vmin])
        # Time difference in seconds.
        nseconds = td.days*86400 + td.seconds + td.microseconds*0.000001
        if nseconds == 0: return []
        ratio = 1.0 * (vmax-vmin)/nseconds
        time0 = self.time2dt(self.time[vmin])
        # Adjust to the nearest minute. We introduce a correction of 200ms
        # (1 ray is about 49ms), so that we don't get min:59.
        offset = -ratio * (time0.microsecond * 0.000001 + \
                           time0.second + \
                           time0.minute * 60 - 0.2)
        stepdiffs = self.steps - nseconds/self.n
        np.place(stepdiffs, stepdiffs < 0, float("infinity"))
        i = stepdiffs.argmin()
        base = ratio * self.steps[i]
        minorbase = ratio * self.minorsteps[i]
        offset = offset % base
        self.minorlocs = np.arange(vmin + offset - base, vmax + offset + base,
                                   minorbase)
        return np.arange(vmin + offset, vmax + offset, base)


class TimeMinorLocator(mpl.ticker.Locator):
    def __call__(self):
        locator = self.axis.get_major_locator()
        if isinstance(locator, TimeLocator):
            return locator.minorlocs
        else:
            return []

        
class TimeFormatter(mpl.ticker.Formatter):
    def __init__(self, time, time2dt):
        self.time = time
        self.time2dt = time2dt

    def __call__(self, x, pos=None):
        i = int(x)
        if i >= len(self.time) or i < 0: return "undef"
        return self.time2dt(self.time[i]).strftime("%H:%M:%S")


class CopyLocator(mpl.ticker.Locator):
    def __init__(self, axis):
        self.model_axis = axis
    
    def __call__(self):
        return self.model_axis.get_majorticklocs()


class SciFormatter(mpl.ticker.Formatter):
    def __call__(self, x, pos=None):
        if x == 0.0: return "0.0"
        y = log(abs(x), 10)
        n = int(floor(y))
        if n < -1 or n > 2: return "%.1fx10$^{%d}$" % (x/10**n, n)
        else: return "%.1f" % (x,)

class HorizontalExtent(object):
    TYPE_NONE = 0
    TYPE_ALONG_TRACK = 1
    TYPE_ALONG_TRACK_ACROSS_TRACK = 2
    TYPE_ABSOLUTE_TIME = 3
    TYPE_RELATIVE_TIME = 4
    TYPE_LON_LAT = 5
    
    extent_type = TYPE_NONE
    
    along_track = [0, -1]
    across_track = [0, -1]
    absolute_time = [None, None] # [dt.time(), dt.time()]
    relative_time = [None, None] # [dt.timedelta(), dt.timedelta()]
    lon = [-180, 180]
    lat = [-90, 90]


class Options(object):
    """This class holds command-line options."""
    hextent = HorizontalExtent()
    fnames = []
    vextent = np.array((float("-infinity"), float("infinity")), dtype=np.float)
    resolution = None
    aspect = 14.0
    dpi = 300
    outfname = "ccplot.png"
    plot_type = None
    print_info_only = False
    cmapfname = None
    modis_band = 1
    modis_band_mode = BAND_MODE_RADIANCE
    projection = "cyl"
    radius = None
    proj_opts = ProjOpts()
    plot_opts = PlotOpts()


#
# Functions.
#

def report_memory():
    pid = os.getpid()
    a2 = os.popen("ps -p %d -o rss,vsz,%%mem" % pid).readlines()
    print "MEMORY:", a2[1],
    return int(a2[1].split()[1])


def warn(s):
    global program_name
    print >> sys.stderr, "%s: Warning: %s" % (program_name, s)    


def info(s):
    global verbose
    if verbose: print s


def norm_index(x, a, b):
    if x > b: return b
    if x < a: x += b
    if x < a: return a
    return x

def modis_band_wavelength(band):
    global MODIS_WAVELENGTHS
    return MODIS_WAVELENGTHS[int(band)-1]

def radiance2temp(L, lamb):
    """Converts radiace to temperature by inverse Planck's law.
    
    Arguments:
        L       -- radiance in W m^-2 m^-1
        lamb    -- wavelength in m

    Returns:
        Temerature in K.
    """
    global PLANCK_C1, PLANCK_C2
    return PLANCK_C2 / (lamb * np.log(PLANCK_C1 / (lamb**5 * L * 1E6) + 1))


def version():
    """Prints version information and exits with 0."""
    global __version__
    print >> sys.stderr, "ccplot %s" % __version__
    print >> sys.stderr, ""
    print >> sys.stderr, "Third-party libraries:"
    print >> sys.stderr, "matplotlib %s" % mpl.__version__
    print >> sys.stderr, "basemap %s" % basemap.__version__
    print >> sys.stderr, ""
    print >> sys.stderr, "Copyright 2009, 2010 Peter Kuma."
    print >> sys.stderr, "This software is provided under the terms of a 2-clause BSD licence."
    sys.exit(0)
    

def usage():
    """Prints usage information and exits the program with return value of 1."""
    global program_name
    print >> sys.stderr, "Usage: %s [OPTION]... TYPE FILE..." % program_name
    print >> sys.stderr, "       %s -i FILE" % program_name
    print >> sys.stderr, "       %s -V" % program_name
    print >> sys.stderr, "Try `%s -h' for more information." % program_name
    sys.exit(1)


def help_and_exit():
    """Prints help and exits the program with return value of 0."""
    global program_name

    print >> sys.stderr, "\
%s: [OPTION]... TYPE FILE...\n\
%s: -i FILE\n\
%s: -V\n\
\n\
Plot data from CloudSat, CALIPSO and Aqua MODIS product files.\n\
Example: %s -c calipso.cmap -x 11000..13000 -y 0..25000 -o out.png calipso532 \
CAL_LID_L1-Prov-V2-01.2006-08-12T19-15-34ZD.hdf\n\
\n\
Where OPTION is one of:\n\
  -a RATIO                      aspect ratio of profile and layer plots in\n\
                                km horizontal per km vertical\n\
  -c FILE                       colormap file\n\
  -d DPI                        DPI of the output file\n\
  -h                            print help information and exit\n\
  -i FILE                       print information about FILE\n\
  -m BAND                       MODIS band (e.g. r1 for reflectance band 1,\n\
                                x31 for radiance band 31)\n\
  -o OUTFILE                    output file, type is determined by extension\n\
  -p PROJECTION[:PROJOPTS]      projection type and options\n\
  -r RADIUS                     interpolation radius\n\
  -v                            verbose mode\n\
  -V                            print version information and exit\n\
  -x FROM..TO[,FROM..TO]        horizontal extent\n\
  -y FROM..TO                   vertical extent in meters\n\
  -z OPTION=VAL[,OPTION=VAL]    list of option-value pairs\n\
\n\
OPTION is one of:\n\
  Use -z help for a list of available options. \n\
\n\
PROJECTION is one of:\n\
  Use -p help for a list of available projections.\n\
\n\
PROJOPTS is a list of option value pairs, where option is one of:\n\
  boudinglat\n\
  lat_0\n\
  lat_1\n\
  lat_2\n\
  lat_ts\n\
  lon_0\n\
  lon_1\n\
  lon_2\n\
\n\
TYPE is one of:\n\
  cloudsat-reflec\n\
  calipso532\n\
  calipso532p\n\
  calipso1064\n\
  calipso-cratio\n\
  calipso-dratio\n\
  calipso532-layer\n\
  calipso1064-layer\n\
  calipso-cratio-layer\n\
  calipso-dratio-layer\n\
  calipso-temperature-layer\n\
  orbit\n\
  orbit-clipped\n\
\n\
FILE is a CloudSat or Aqua MODIS HDF-EOS2 file, or a CALIPSO HDF4 file.\n\
\n\
Report bugs to <ccplot-general@lists.sourceforge.net>." % \
    (program_name, program_name, program_name, program_name)
    
    sys.exit(0)


def help_options():
    print "\
cbspacing\n\
coastlinescolor\n\
coastlineslw\n\
countriescolor\n\
countrieslw\n\
drawcoastlines\n\
drawcountries\n\
drawlakes\n\
drawlsmask\n\
drawmeridians\n\
drawminormeridians\n\
drawminorparallels\n\
drawparallels\n\
fontsize\n\
landcolor\n\
majormeridianscolor\n\
majormeridianslw\n\
majorparallelscolor\n\
majorparallelslw\n\
mapres\n\
meridiansbase\n\
minormeridianscolor\n\
minormeridianslw\n\
minorparallelscolor\n\
minorparallelslw\n\
nminormeridians\n\
nminorparallels\n\
padding\n\
parallelsbase\n\
plotheight\n\
trajcolors\n\
title\n\
trajlws\n\
trajnminorticks\n\
trajticks\n\
watercolor"
    sys.exit(0)


def help_projections():
    print "\
aeqd 		Azimuthal Equidistant\n\
poly 		Polyconic\n\
gnom 		Gnomonic\n\
moll 		Mollweide\n\
tmerc 		Transverse Mercator\n\
nplaea 		North-Polar Lambert Azimuthal\n\
gall 		Gall Stereographic Cylindrical\n\
mill 		Miller Cylindrical\n\
merc 		Mercator\n\
stere 		Stereographic\n\
npstere 	North-Polar Stereographic\n\
vandg 		van der Grinten\n\
laea 		Lambert Azimuthal Equal Area\n\
mbtfpq 		McBryde-Thomas Flat-Polar Quartic\n\
sinu 		Sinusoidal\n\
spstere 	South-Polar Stereographic\n\
lcc 		Lambert Conformal\n\
npaeqd 		North-Polar Azimuthal Equidistant\n\
eqdc 		Equidistant Conic\n\
cyl 		Cylindrical Equidistant\n\
aea 		Albers Equal Area\n\
spaeqd 		South-Polar Azimuthal Equidistant\n\
ortho 		Orthographic\n\
cass 		Cassini-Soldner\n\
splaea 		South-Polar Lambert Azimuthal\n\
robin 		Robinson"
    sys.exit(0)


def parse_extent(text):
    """"Parses extent in format from..to or from..to,from..to and returns
    an instance of class HorizontalExtent. Raises ValueError on parsing
    error.

    Arguments:
        text -- text to be parsed

    Returns:
        Instance of HorizontalExtent.
    """
    e = HorizontalExtent()
    
    # Match longitude/latitude in the form
    # lon{E|W}..lon{E|W},lat{S|N}..lat{S|N}
    r1 = re.compile(r"^(\d+(?:\.\d+)?)(E|W)\.\.(\d+(?:\.\d+)?)(E|W),(\d+(?:\.\d+)?)(S|N)\.\.(\d+(?:\.\d+)?)(S|N)$")
    m1 = r1.match(text)
    
    # Match longitude/latitude in the form
    # lat{S|N}..lat{S|N},lon{E|W}..lon{E|W}
    r1_rev = re.compile(r"^(\d+(?:\.\d+)?)(S|N)\.\.(\d+(?:\.\d+)?)(S|N),(\d+(?:\.\d+)?)(E|W)\.\.(\d+(?:\.\d+)?)(E|W)$")
    m1_rev = r1_rev.match(text)
    
    # Match absolute time in format hour:min[:sec]..hour:min[:sec].
    r2 = re.compile(r"^(\d?\d):(\d\d)(?::(\d\d))?\.\.(\d?\d):(\d\d)(?::(\d\d))?$")
    m2 = r2.match(text)
    
    # Match relative time in format +/-[hour:]min:sec..+/-[hour:]min:sec.
    r3 = re.compile(r"^(\+|-)(?:(\d+):)?(\d?\d):(\d\d)\.\.(\+|-)(?:(\d+):)?(\d?\d):(\d\d)$")
    m3 = r3.match(text)
    
    # Match along_track,across_track, i.e NUM..NUM,NUM..NUM.
    r4 = re.compile(r"^((?:\+|-)?\d+)\.\.((?:\+|-)?\d+),((?:\+|-)?\d+)\.\.((?:\+|-)?\d+)$")
    m4 = r4.match(text)
    
    # Match along_track, i.e NUM..NUM.
    r5 = re.compile(r"^((?:\+|-)?\d+)\.\.((?:\+|-)?\d+)$")
    m5 = r5.match(text)
    
    if m1 != None: # Match longitude,latitude.
        gs = m1.groups()
        e.extent_type = HorizontalExtent.TYPE_LON_LAT
        e.lon = [float(gs[0])*(int(gs[1]=="E")*2-1),
                 float(gs[2])*(int(gs[3]=="E")*2-1)]
        e.lat = [float(gs[4])*(int(gs[5]=="N")*2-1),
                 float(gs[6])*(int(gs[7]=="N")*2-1)]

    elif m1_rev != None: # Match latitude,longitude.
        gs = m1_rev.groups()
        e.extent_type = HorizontalExtent.TYPE_LON_LAT
        e.lat = [float(gs[0])*(int(gs[1]=="N")*2-1),
                 float(gs[2])*(int(gs[3]=="N")*2-1)]
        e.lon = [float(gs[4])*(int(gs[5]=="E")*2-1),
                 float(gs[6])*(int(gs[7]=="E")*2-1)]

    elif m2 != None: # Match absolute time.
        gs = m2.groups()
        e.extent_type = HorizontalExtent.TYPE_ABSOLUTE_TIME
        for k in (0, 3):
            hours = int(gs[k]) if gs[k] != None else 0
            minutes = int(gs[k+1]) if gs[k+1] != None else 0
            seconds = int(gs[k+2]) if gs[k+2] != None else 0
            if hours > 23 or minutes > 59 or seconds > 59:
                raise ValueError
            e.absolute_time[k/3] = dt.time(hours, minutes, seconds)

    elif m3 != None: # Match relative time.
        gs = m3.groups()
        e.extent_type = HorizontalExtent.TYPE_RELATIVE_TIME
        for k in (0, 4):
            sign = -1 if gs[k] == "-" else 1
            hours = int(gs[k+1]) if gs[k+1] != None else 0
            minutes = int(gs[k+2]) if gs[k+2] != None else 0
            seconds = int(gs[k+3]) if gs[k+3] != None else 0
            if minutes > 59 or seconds > 59: raise ValueError
            e.relative_time[k/4] = sign*dt.timedelta(0, seconds,
                                                     0, 0, minutes, hours)        
    
    elif m4 != None: # Match along_track,across_track.
        gs = m4.groups()
        e.extent_type = HorizontalExtent.TYPE_ALONG_TRACK_ACROSS_TRACK
        e.along_track = [int(gs[0]), int(gs[1])]
        e.across_track = [int(gs[2]), int(gs[3])]
        
    elif m5 != None: # Match along_track.
        gs = m5.groups()
        e.extent_type = HorizontalExtent.TYPE_ALONG_TRACK
        e.along_track = [int(gs[0]), int(gs[1])]
    
    else:
        raise ValueError
    
    if e.lon[0] < -180.0: e.lon[0] = -180.0
    if e.lon[0] > 180.0: e.lon[0] = 180.0

    if e.lon[1] < -180.0: e.lon[1] = -180.0
    if e.lon[1] > 180.0: e.lon[1] = 180.0
    
    if e.lat[0] < -90.0: e.lat[0] = -90.0
    if e.lat[0] > 90.0: e.lat[0] = 90.0

    if e.lat[1] < -90.0: e.lat[1] = -90.0
    if e.lat[1] > 90.0: e.lat[1] = 90.0
    
    if e.lon[0] >= e.lon[1]: e.lon.reverse()
    if e.lat[0] >= e.lat[1]: e.lat.reverse()

    return e


def parse_options(argv):
    """Parses command-line arguments.
    
    Arguments:
        argv -- array of command-line arguments
    
    Returns:
        instance of Options
    """
    opts = Options()

    if len(argv) < 2: usage()
    if argv[1] == "-h" and len(argv) == 2: help_and_exit()
    if argv[1] == "-V" and len(argv) == 2: version()
    
    if argv[1] == "-i" and len(argv) > 2:
        opts.fnames = argv[2:]
        opts.print_info_only = True
        return opts
    
    try: cmdopts, args = getopt.getopt(argv[1:], "a:c:d:m:o:p:r:vx:y:z:")
    except getopt.error: usage()
  
    for o, a in cmdopts:
        try:
            if o == "-a":
                opts.aspect = float(a)
                if opts.aspect <= 0.0: raise ValueError
            elif o == "-c": opts.cmapfname = a
            elif o == "-d":
                opts.dpi = int(a)
                if opts.dpi <= 0: raise ValueError
            elif o == "-m":
                if a[0] == "r": opts.modis_band_mode = BAND_MODE_REFLECTANCE
                elif a[0] == "x": opts.modis_band_mode = BAND_MODE_RADIANCE
                else: raise ValueError
                if a[-2:] == "hi":
                    opts.modis_band = int(a[1:-2]) + 0.5
                elif a[-2:] == "lo":
                    opts.modis_band = int(a[1:-2])
                else:
                    opts.modis_band = int(a[1:])
            elif o == "-o": opts.outfname = a
            elif o == "-p":
                if a == "help": help_projections()
                
                opts.projection,s,opts_str  = a.partition(":")

                parts = opts_str.split(",")
                for p in parts:
                    if p == "": continue
                    opt,s,val = p.partition("=")
                    opts.proj_opts.setopt(opt, val)

                if opts.projection not in SUPPORTED_PROJECTIONS:
                    raise ValueError
            elif o == "-r":
                opts.radius = int(a)
                if opts.radius < 0: raise ValueError
            elif o == "-v":
                global verbose
                verbose = True
            elif o == "-y":
                parts = a.partition("..")
                if parts[0] != "": opts.vextent[0] = int(parts[0])
                if parts[2] != "": opts.vextent[1] = int(parts[2])
            elif o == "-x":
                opts.hextent = parse_extent(a)
            elif o == "-z":
                if a == "help": help_options()
                parts = a.split(",")
                for p in parts:
                    opt,s,val = p.partition("=")
                    opts.plot_opts.setopt(opt, val)
        except ValueError, err:
            if err != None:
                fail("Invalid argument passed to %s: %s" % (o, err))
            else:
                fail("Invalid argument passed to %s" % o)
        except KeyError:
            fail("Invalid argument passed to %s" % o)

    if len(args) < 2: usage()
    opts.plot_type = args[0]
    opts.fnames = args[1:]

    return opts
    

def loadcolormap(filename, name):
    """"Returns a tuple of matplotlib colormap, matplotlib norm,
    and a list of ticks loaded from the file filename in format:
    
    BOUNDS
    from1 to1 step1
    from2 to2 step2
    ...
    
    TICKS
    from1 to1 step1
    from2 to2 step2
    
    COLORS
    r1 g1 b1
    r2 g2 b2
    ...
    
    UNDER_OVER_BAD_COLORS
    ro go bo
    ru gu bu
    rb gb bb
    
    Where fromn, ton, stepn are floating point numbers as would be supplied
    to numpy.arange, and rn, gn, bn are the color components the n-th color
    stripe. Components are expected to be in base10 format (0-255).
    UNDER_OVER_BAD_COLORS section specifies colors to be used for
    over, under and bad (masked) values in that order.

    Arguments:
        filename    -- name of the colormap file
        name        -- name for the matplotlib colormap object

    Returns:
        A tuple of: instance of ListedColormap, instance of BoundaryNorm, ticks.
    """
    global CCPLOT_CMAP_PATH
    
    bounds = []
    ticks = []
    rgbarray = []
    specials = []
    mode = "COLORS"
    
    fp = None
    if filename.startswith("/") or \
       filename.startswith("./") or \
       filename.startswith("../"):
        try:
            fp = open(filename, "r")
        except IOError, err: fail(err)
    else:
        for path in CCPLOT_CMAP_PATH.split(":"):
            try:
                fp = open(os.path.join(path, filename), "r")
            except IOError, err: continue
            break
    if fp == None: fail("%s: File not found" % filename)

    try:
        lines = fp.readlines()
        for n, s in enumerate(lines):
            s = s.strip()
            if len(s) == 0: continue
            if s in ("BOUNDS", "TICKS", "COLORS", "UNDER_OVER_BAD_COLORS"):
                mode = s
                continue

            a = s.split()
            if len(a) not in (3, 4):
                raise ValueError("Invalid number of fields")

            if mode == "BOUNDS":
                bounds += list(np.arange(float(a[0]), float(a[1]), float(a[2])))
            elif mode == "TICKS":
                ticks += list(np.arange(float(a[0]), float(a[1]), float(a[2])))
            elif mode == "COLORS":
                rgba = [int(c)/256.0 for c in a]
                if len(rgba) == 3: rgba.append(1)
                rgbarray.append(rgba)
            elif mode == "UNDER_OVER_BAD_COLORS":
                rgba = [int(c)/256.0 for c in a]
                if len(rgba) == 3: rgba.append(1)
                specials.append(rgba)

    except IOError, err:
        fail(err)
    except ValueError, err:
        fail("Error reading `%s' on line %d: %s" % (filename, n+1, err))
   
    if (len(rgbarray) > 0):
        colormap = mpl.colors.ListedColormap(rgbarray, name)
        try:
            colormap.set_under(specials[0][:3], specials[0][3])
            colormap.set_over(specials[1][:3], specials[1][3])
            colormap.set_bad(specials[2][:3], specials[2][3])
        except IndexError: pass
    else:
        colormap = None
        
    if len(bounds) == 0:
        norm = None
    else:
        norm = mpl.colors.BoundaryNorm(bounds, colormap.N)
    if len(ticks) == 0: ticks = None
    return (colormap, norm, ticks)


def print_info(product):
    """Prints information about the file.
       
    Arguments:
        product -- HDF or HDFEOS instance
    """
    ftype = None
    try: # Try CALIPSO names.
        time = product["Profile_UTC_Time"][:,0]
        start_time = None
        time2dt = calipso_time2dt
        height = CALIPSO_HEIGHT
        try:
            backscat532 = product["Total_Attenuated_Backscatter_532"]
            nbin = backscat532.shape[1]
        except KeyError: nbin = 0
        lat  = product["Latitude"][:,0]
        lon  = product["Longitude"][:,0]
        nray = time.shape[0]
        ftype = "CALIPSO"
    except (KeyError, IndexError): pass
    try: # Try CloudSat names.
        sw = product["2B-GEOPROF"]
        time = sw["Profile_time"]
        lat = sw["Latitude"][:]
        lon = sw["Longitude"][:]
        height = sw["Height"][0][::-1]
        time2dt = cloudsat_time2dt
        st = sw.attributes["start_time"]
        start_time = dt.datetime.strptime(st, "%Y%m%d%H%M%S")
        del st
        nbin = height.shape[0]
        nray = time.shape[0]
        ftype = "CloudSat"
    except (KeyError, IndexError): pass
    try: # Try MODIS names.
        lon = product["MODIS_SWATH_Type_L1B"]["Longitude"][:,0]
        lat = product["MODIS_SWATH_Type_L1B"]["Latitude"][:,0]
        ftype = "MODIS"
    except (KeyError, IndexError): pass

    if ftype == None: fail("Unsupported file format")

    if ftype == "MODIS":
        print "Type: %s" % ftype
        print "Longitude: %s %s" % (lon2str(np.min(lon)), lon2str(np.max(lon)))
        print "Latitude: %s %s" % (lat2str(np.min(lat)), lat2str(np.max(lat)))
    else:
        time1 = time2dt(time[0], start_time).strftime("%Y-%m-%d %H:%M:%S")
        time2 = time2dt(time[-1], start_time).strftime("%Y-%m-%d %H:%M:%S")
        print "Type: %s" % ftype
        print "Time: %s, %s" % (time1, time2)
        print "Height: %dm, %dm" % (height[0], height[-1])
        print "nray: %d" % nray
        print "nbin: %d" % nbin
        print "Longitude: %s, %s" % (lon2str(np.min(lon)), lon2str(np.max(lon)))
        print "Latitude: %s, %s" % (lat2str(np.min(lat)), lat2str(np.max(lat)))


def calipso_time2dt(time, start_time=None):
    """Converts a float in format yymmdd.ffffffff to a instance of python
    datetime class.
    
    Arguments:
        time        -- float in format yymmdd.ffffffff
        start_time  -- ignored 
    
    Returns:
        An instance of datetime.
    """
    d = int(time % 100)
    m = int((time-d) % 10000)
    y = int(time-m-d)
    return dt.datetime(2000 + y//10000, m//100, d) + dt.timedelta(time % 1)


def cloudsat_time2dt(time, start_time):
    """Converts time in seconds to a instance of python datetime class.
    
    Arguments:
        time        -- seconds from start_time
        start_time  -- python datetime
    
    Returns:
        An instance of datetime.
    """
    return start_time + dt.timedelta(0, float(time))
    
    
def fit_colorbar(fig, axes, aspect=0.03, space=0.4, padding=0.0):
    """Creates new axes for a colorbar at the expense of main axes.
    
    Arguments:
        fig     -- an instance of mpl.Figure
        axes    -- an instance of mpl.Axes
        aspect  -- colorbar axes aspect ratio

    Returns:
        An instance of mpl.Axes.
    """
    x, y, width, height = get_axes_bounds(fig, axes)
    return new_axes(fig, x + width + space, y, aspect*height, height,
                    padding=padding)
    

def stripstr(s1, s2):
    i = s1.rfind(s2)
    if i == -1: return s1
    else: return s1[:i]


def lon2str(lonf, degree=""):
    if lonf >= 0.0: return "%.2f%sE" % (lonf, degree)
    else: return "%.2f%sW" % (-lonf, degree)


def lat2str(latf, degree=""):
    if latf >= 0.0: return "%.2f%sN" % (latf, degree)
    else: return "%.2f%sS" % (-latf, degree)


def setup_lonlat_axes(fig, axes, lon, lat):
    @mpl.ticker.FuncFormatter
    def lonlat_formatter(x, pos=None):
        i = long(x)
        if x < 0 or x >= len(lon): return ""
        return "%s\n%s" % (lon2str(lon[i], "$\degree$"), \
                           lat2str(lat[i], "$\degree$"))

    llaxes = fig.add_axes(axes.get_position())
    llaxes.yaxis.set_visible(False)
    llaxes.axesPatch.set_alpha(0.0)
    llaxes.set_xlim(axes.get_xlim())
    llaxes.set_ylim(axes.get_ylim())
    llaxes.set_aspect(axes.get_aspect())
    llaxes.xaxis.set_major_locator(CopyLocator(axes.xaxis))

    for tick in llaxes.xaxis.get_major_ticks():
        tick.tick1On = tick.label1On = False
        tick.tick2On = tick.label2On = True

    for line in llaxes.xaxis.get_ticklines():
        line.set_marker(mpl.lines.TICKUP)

    for label in llaxes.xaxis.get_ticklabels():
        label.set_y(label.get_position()[1] + 0.01)

    llaxes.xaxis.set_major_formatter(lonlat_formatter)


def get_axes_bounds(fig, axes):
    figw, figh = fig.get_size_inches()
    xrel, yrel, wrel, hrel = axes.get_position(True).bounds
    return figw*xrel, figh*(1-yrel-hrel), figw*wrel, figh*hrel


def resize_figure(fig, figw, figh):
    figw_old, figh_old = fig.get_size_inches()

    fig.set_size_inches(figw, figh)

    xratio = figw_old/figw
    yratio = figh_old/figh

    for ax in fig.axes:
        xrel, yrel, wrel, hrel = ax.get_position(True).bounds
        yrel = 1-yrel
        ax.set_position([xrel*xratio, 1-yrel*yratio, wrel*xratio, hrel*yratio])


def expand_axes(fig, axes, width, height, padding):
    figw_old, figh_old = fig.get_size_inches()
    x, y, w, h = get_axes_bounds(fig, axes)
    
    figw = max(figw_old, x + width + padding)
    figh = max(figh_old, y + height + padding)
    
    resize_figure(fig, figw, figh)
    x, y, w, h = get_axes_bounds(fig, axes)
    axes.set_position([x/figw, 1-(y+height)/figh, width/figw, height/figh])
        

def new_axes(fig, x, y, width, height, padding=1.0):
    figw_old, figh_old = fig.get_size_inches()
    
    figw = max(figw_old, x + width + padding)
    figh = max(figh_old, y + height + padding)

    resize_figure(fig, figw, figh)
    return fig.add_axes([x/figw, 1-(y+height)/figh, width/figw, height/figh])


def time2ray(t, time, time2dt):
    """Returns index i of 1-dimensional array time whose value of
    time2dt(time[i]) best matches dt.time instance t. Returns -1 if time
    is empty.
    """
    
    a = 0
    b = time.shape[0]-1
    i = 0
    
    if time.shape[0] == 0: return -1

    if isinstance(t, dt.timedelta):
        if t < dt.timedelta(0): ref_dt = time2dt(time[-1]) + t
        else: ref_dt = time2dt(time[0]) + t
    else: # dt.time expected.    
        date0 = time2dt(time[0]).date()
        time0 = time2dt(time[0]).time()
        if t < time0: ref_dt = dt.datetime.combine(date0 + dt.timedelta(1), t)
        else: ref_dt = dt.datetime.combine(date0, t)
    
    # Simple binary search.
    # TODO: Search by taking differentials would be much faster.
    while a < b: 
        i = (a + b)/2
        dti = time2dt(time[i])
        if ref_dt < dti:
            b = i
        else:
            a = i+1
    try:
        if abs(ref_dt - time2dt(time[i-1])) < abs(ref_dt-dti): return i - 1
        if abs(ref_dt - time2dt(time[i+1])) < abs(ref_dt-dti): return i + 1
    except KeyError: pass
    return i


def lonlat2ray(lonextent, latextent, lon, lat):
    mask = (lon > lonextent[0]) & (lon < lonextent[1]) & \
           (lat > latextent[0]) & (lat < latextent[1])
    
    e1 = e2 = 0
    
    i = 0
    n = len(mask)
    while i < n and not mask[i]:
        e1 = i
        i = i + 1
    while i < n and mask[i]:
        e2 = i
        i = i + 1

    return e1, e2


def figure_title(fig, opts, title):
    if opts.title != None:
        title = opts.title
    figw, figh = fig.get_size_inches()
    fig.text(opts.padding/figw, 1-opts.padding/figh/3.0, title, weight="bold")


def plot_profile(what, fname, product, fig, axes, hextent=HorizontalExtent(),
              vextent=np.array((float("-infinity"), float("infinity"))),
              aspect=1410.0, colormap=None, norm=None, ticks=None, radius=None,
              opts=PlotOpts()):
    """Plot profile or layer as specified by argument what.

    Arguments:
        what            -- plot type string
        fname           -- file name
        product         -- product file to read data from
        fig             -- matplotlib Figure instance to draw onto
        axes            -- matplotlib Axes instance to draw onto
        hextent         -- an instance of HorizontalExtent
        vextent         -- vertical extent, a pair of low and high boundary
                           in meters
        aspect          -- aspect ratio in s per km
        colormap        -- matplotlib Colormap instance
        norm            -- matplotlib Normalize instance
        ticks           -- a list of ticks to be drawn on colorbar
    """
    global CALIPSO_HEIGHT, ATRAIN_SPEED, PROFILE_BINHEIGHT

    #
    # Variable initialization.
    #
    time = None
    lat = None
    lon = None
    reflec = None
    height = None
    start_time = None
    nbin = 0
    nray = 0
    backscat532 = None
    backscat532p = None
    backscat1064 = None
    topalt = None
    basealt = None
    backscat532_layer = None
    backscat1064_layer = None
    cratio_layer = None
    dratio_layer = None
    temperature_layer = None
    nlayer = 0
    elevation = None

    #
    # Data retrieval.
    #
    try: # Try CloudSat names.
        sw = product["2B-GEOPROF"]
        time = sw["Profile_time"]
        lat = sw["Latitude"]
        lon = sw["Longitude"]
        reflec = sw["Radar_Reflectivity"]
        height = sw["Height"]
        start_time = sw.attributes["start_time"]
        nbin = height.shape[1]
        nray = time.shape[0]
    except KeyError: pass
    try: # Try common CALIPSO profile/layer names.
        time = product["Profile_UTC_Time"]
        lat  = product["Latitude"]
        lon  = product["Longitude"]
        nray = time.shape[0]
    except KeyError: pass
    try: # Try CALIPSO profile names.
        backscat532 = product["Total_Attenuated_Backscatter_532"]
        backscat532p = product["Perpendicular_Attenuated_Backscatter_532"]
        backscat1064 = product["Attenuated_Backscatter_1064"]
        elevation = product["Surface_Elevation"]
        # CALIPSO doesn't call them rays (horizontal) and bins
        # (vertical); anyway, it should be clear enough.
        nbin = backscat532.shape[1]
    except KeyError: pass
    try: # Try CALIPSO layer names.
        topalt  = product["Layer_Top_Altitude"]
        basealt = product["Layer_Base_Altitude"]
        backscat532_layer = product["Integrated_Attenuated_Backscatter_532"]
        backscat1064_layer = product["Integrated_Attenuated_Backscatter_1064"]
        cratio_layer = product["Integrated_Attenuated_Total_Color_Ratio"]
        dratio_layer = product["Integrated_Volume_Depolarization_Ratio"]
        temperature_layer = product["Midlayer_Temperature"]
        nlayer = product["Number_Layers_Found"]
        nbin = len(CALIPSO_HEIGHT)
    except KeyError: pass

    try:
        # Determine what time conversion function to apply. We need this now
        # in order to convert time extent (if set) to extent in rays.
        if what.startswith("cloudsat"):
            start_time_dt = dt.datetime.strptime(start_time, "%Y%m%d%H%M%S")
            time2dt = lambda t: cloudsat_time2dt(t, start_time_dt)
        else: time2dt = calipso_time2dt

        if hextent.extent_type == HorizontalExtent.TYPE_ABSOLUTE_TIME:
            time_temp = time[:,0] if time.rank == 2 else time
            e1 = time2ray(hextent.absolute_time[0], time_temp, time2dt)
            e2 = time2ray(hextent.absolute_time[1], time_temp, time2dt)
            del time_temp
        elif hextent.extent_type == HorizontalExtent.TYPE_RELATIVE_TIME:
            time_temp = time[:,0] if time.rank == 2 else time
            e1 = time2ray(hextent.relative_time[0], time_temp, time2dt)
            e2 = time2ray(hextent.relative_time[1], time_temp, time2dt)
            del time_temp
        elif hextent.extent_type == HorizontalExtent.TYPE_LON_LAT:
            lon_temp = lon[:,0] if lon.rank == 2 else lon[:]
            lat_temp = lat[:,0] if lat.rank == 2 else lat[:]
            e1, e2 = lonlat2ray(hextent.lon, hextent.lat, lon_temp, lat_temp)
            del lon_temp, lat_temp
        elif hextent.extent_type == HorizontalExtent.TYPE_ALONG_TRACK:
            e1, e2 = hextent.along_track
        elif hextent.extent_type == HorizontalExtent.TYPE_NONE:
            e1 = 0
            e2 = -1
        else: fail("Extent type not supported by profile plots")

        e1 = norm_index(e1, 0, nray)
        e2 = norm_index(e2, 0, nray)
        e3 = 0
        e4 = -1
        if e1 >= e2: fail("Invalid extent")

        if what.startswith("cloudsat"):
            product_name = "CloudSat Profile"
            lon = lon[e1:e2]
            lat = lat[e1:e2]
            height = height[e1:e2,e3:e4][:,::-1]
            time = time[e1:e2]
        elif what.startswith("calipso"):
            product_name = "CALIPSO Profile"
            lon = lon[e1:e2,0]
            lat = lat[e1:e2,0]
            # WORKAROUND: See the comment at the beginning of this file.
            height = CALIPSO_HEIGHT[e3:e4]
            time = time[e1:e2,0]
            if elevation != None:
                elevation = elevation[e1:e2]
        else:
            fail("Assertion error: Unrecogized plot type `%s'" % what)

        # CloudSat products.
        if what == "cloudsat-reflec":
            # TODO: Mask _FillValue too.
            # TODO: Read factor, offset, _FillValue, title and units from the
            #       file.
            # FIXME: No masking is done for Height, Longitude and Latitude,
            #        or Profile_time,
            #        and the interpolation algorithm doesn't take NaN
            #        into consideration for these filed.
            data = reflec[e1:e2,e3:e4].astype(np.float32)/100
            np.place(data, data == -88.88, float("nan"))
            name = "Radar Reflectivity Factor (dBZe)"
            vmin = -40.0
            vmax = 30.0
        # CALIPSO profile products.
        elif what == "calipso532":
            data = backscat532[e1:e2,e3:e4]
            #np.place(data, data < 0, float("nan"))
            #data = data * (backscat532 > 0.0001)
            name = "Total Attenuated Backscatter 532nm (km$^{-1}$ sr$^{-1}$)"
            vmin = 0.001
            vmax = 1.0
        elif what == "calipso532p":
            data = backscat532p[e1:e2,e3:e4]
            name = "Perpendicular Attenuated Backscatter 532nm (km$^{-1}$ sr$^{-1}$)"
            vmin = 0.001
            vmax = 1.0
        elif what == "calipso1064":
            data = backscat1064[e1:e2,e3:e4]
            name = "Attenuated Backscatter 1064nm (km$^{-1}$ sr$^{-1}$)"
            vmin = 0.001
            vmax = 1.0
        elif what == "calipso-cratio":
            data = backscat1064[e1:e2,e3:e4] / backscat532[e1:e2,e3:e4]
            name = "Attenuated Color Ratio 1064nm/532nm"
            vmin = 0.0
            vmax = 2.0
        elif what == "calipso-dratio":
            data = backscat532p[e1:e2,e3:e4] / backscat532[e1:e2,e3:e4]
            name = "Depolarization Ratio"
            vmin = 0.0
            vmax = 1.0
        # CALIPSO layer products.
        elif what == "calipso532-layer":
            data = backscat532_layer[e1:e2]
            name = "Integrated Attenuated Backscatter 532nm (sr$^{-1}$)"
            vmin = 0.001
            vmax = 1.0
        elif what == "calipso1064-layer":
            data = backscat1064_layer[e1:e2]
            name = "Integrated Attenuated Backscatter 1064nm (sr$^{-1}$)"
            vmin = 0.001
            vmax = 1.0
        elif what == "calipso-cratio-layer":
            data = cratio_layer[e1:e2]
            name = "Integrated Attenuated Total Color Ratio 1064nm/532nm"
            vmin = 0.0
            vmax = 2.0
        elif what == "calipso-dratio-layer":
            data = dratio_layer[e1:e2]
            name = "Integrated Volume Depolarization Ratio"
            vmin = 0.0
            vmax = 1.0
        elif what == "calipso-temperature-layer":
            data = temperature_layer[e1:e2] + 273.15
            name = "Midlayer Temperature (K)"
            vmin = -110
            vmax = 60
        else:
            fail("Assertion error: Unrecogized plot type `%s'" % what)

        if what.endswith("-layer"):
            product_name = "CALIPSO layer"
            nlayer = nlayer[e1:e2,0]
            basealt = basealt[e1:e2,:]
            topalt = topalt[e1:e2,:]
        else:
            data = data[:,::-1]

    except (KeyError, TypeError): fail("Required fields not in the data file")
    except IndexError: fail("%s: Invalid extent")

    ve1, ve2 = vextent

    minheight, maxheight = height.min(), height.max()
    if ve1 < minheight: ve1 = minheight
    if ve2 > maxheight: ve2 = maxheight
    if ve1 >= ve2: fail("Invalid vertical extent")
    if norm == None: norm = mpl.colors.Normalize(vmin, vmax)

    #
    # Core data processing and plotting.
    #
    resolution = int(get_axes_bounds(fig, axes)[3]*fig.get_dpi())
    if what.endswith("-layer"):     # Layer products.
        data = cctk.layermap(data, nlayer.astype(np.uint8), basealt, topalt,
                             (ve1*0.001, ve2*0.001, resolution), float("nan"))
    else:                           # Profile products.
        if height.ndim == 1:
            Y, X = np.meshgrid(height, np.arange(0, e2-e1, dtype=np.float32))
        else:
            Y, X = np.meshgrid(height[0,:],
                               np.arange(0, e2-e1, dtype=np.float32))
            Y = height
            X = X.astype(np.float32)
            Y = Y.astype(np.float32)
        if radius == None: radius = int(PROFILE_BINHEIGHT*resolution/(ve2-ve1))
        data = cctk.interpolate2d(data, X, Y, (0, e2-e1, e2-e1),
                             (ve1, ve2, resolution), float("nan"), 0, radius)

    # Plot data.
    data = np.ma.masked_invalid(data)
    im = axes.imshow(data.T, origin="lower",
                     extent=(0, e2-e1, ve1*0.001, ve2*0.001),
                     interpolation="nearest", cmap=colormap, norm=norm)
    axes.set_aspect("auto")

    if elevation != None and opts.drawelev:
        line = mpl.lines.Line2D(np.arange(0, e2-e1), elevation,
                                color=opts.elevcolor, lw=opts.elevlw)
        axes.add_line(line)
    
    
    td = time2dt(time[-1]) - time2dt(time[0])
    nseconds = td.days*86400 + td.seconds
    if nseconds == 0: return
    x, y, width, height = get_axes_bounds(fig, axes)
    width = height/(aspect/(nseconds*ATRAIN_SPEED)*(ve2-ve1)*0.001)
    expand_axes(fig, axes, width, height, padding=opts.padding)
    figw, figh = fig.get_size_inches()
    #nlocs = int(width*1.5)
    
    # Time axis.
    axes.set_xlabel("Time (UTC)")
    axes.xaxis.set_minor_locator(TimeMinorLocator())
    axes.xaxis.set_major_locator(TimeLocator(width/(opts.fontsize/72.0*5), time, time2dt))
    axes.xaxis.set_major_formatter(TimeFormatter(time, time2dt))
    
    for line in axes.xaxis.get_ticklines() + axes.xaxis.get_minorticklines():
        line.set_marker(mpl.lines.TICKDOWN)

    for label in axes.xaxis.get_ticklabels():
        label.set_y(-0.1/figh)

    # Height axis.
    axes.set_ylabel("Altitude (km)")
    
    majorticksbases = np.array([0.5,   1,   2, 5])
    minorticksbases = np.array([0.1, 0.2, 0.5, 1])
    height_per_tick = (ve2-ve1)*0.001/(height/(opts.fontsize*2/72.0))
    i = np.argmin(np.abs(majorticksbases - height_per_tick))
    axes.yaxis.set_minor_locator(mpl.ticker.MultipleLocator(minorticksbases[i]))
    axes.yaxis.set_major_locator(mpl.ticker.MultipleLocator(majorticksbases[i]))

    for label in axes.yaxis.get_ticklabels():
        label.set_x(-0.1/figw)

    for line in axes.yaxis.get_ticklines()+axes.yaxis.get_minorticklines():
        line.set_marker(mpl.lines.TICKLEFT)

    # Hide ticks on the top and right-hand side.
    for tick in axes.xaxis.get_major_ticks() + \
                axes.yaxis.get_major_ticks() + \
                axes.xaxis.get_minor_ticks() + \
                axes.yaxis.get_minor_ticks():
        tick.tick1On = tick.label1On = True
        tick.tick2On = tick.label2On = False

    # Colorbar.
    cbaxes = fit_colorbar(fig, axes, space=opts.cbspacing, padding=opts.padding)
    cb = fig.colorbar(im, ax=axes, cax=cbaxes, orientation="vertical",
                      extend="both", ticks=ticks, norm=norm,
                      format=SciFormatter())
        
    cb.set_label(name)

    for label in cb.ax.get_yticklabels():
        label.set_fontsize(opts.cbfontsize)

    # Longitude/latitude.
    setup_lonlat_axes(fig, axes, lon, lat)


    title = "%s %s/%s" % (product_name,
                          time2dt(time[0]).strftime("%Y-%m-%dT%H:%M:%SZ"),
                          time2dt(time[-1]).strftime("%Y-%m-%dT%H:%M:%SZ"))
    figure_title(fig, opts, title)


def plot_orbit(fnames, products, fig, axes,
    hextent=HorizontalExtent(),
    band=1, band_mode=BAND_MODE_RADIANCE, proj='cyl', proj_opts=ProjOpts(),
    clipped=False,
    colormap=None, norm=None,
    ticks=None, radius=None, opts=PlotOpts()):
    """Draws a map plot of a CloudSat and CALIPSO trajectories and MODIS swath.
    
    Arguments:
        products    -- a list of products
        fig         -- matplotlib Figure instance
        axes        -- matplotlib Axes instance
        hextent     -- an instance of HorizontalExtent
        band        -- band to plot (integer or 13.5 or 14.5 for high bands)
        band_mode   -- any of BAND_MODE_* constants
        proj        -- Basemap projection name
        clipped     -- clip map to MODIS swath
        colormap    -- matplotlib Colormap instance
        norm        -- matplotlib Normalize instance
        ticks       -- a list of ticks to be drawn on colorbar
    """
    
    info("Plotting orbit")
    
    titlea = []
    
    along_track_ext = (0, -1)
    across_track_ext = (0, -1)
    if hextent.extent_type == HorizontalExtent.TYPE_ALONG_TRACK:
        along_track_ext = hextent.along_track
    elif hextent.extent_type == HorizontalExtent.TYPE_ALONG_TRACK_ACROSS_TRACK:
        along_track_ext = hextent.along_track
        across_track_ext = hextent.across_track
    elif hextent.extent_type == HorizontalExtent.TYPE_LON_LAT:
        pass # Handled later.
    elif hextent.extent_type == HorizontalExtent.TYPE_NONE:
        pass
    else: fail("Extent type not supported by swath plots")
    
    # Search for a MODIS data file.
    modis_swath = None
    for fname, product in zip(fnames, products):
        info("Attempting to read MODIS swath from %s" % fname)
        if product.has_key("MODIS_SWATH_Type_L1B"):
            modis_swath = read_modis_swath(product, band, band_mode,
                                           along_track_ext, across_track_ext)
            break

    if modis_swath != None and clipped:
        minorticks_base = 10000
        majorticks_base = 60000
        minorparallels = np.arange(-90, 90, 1)
        majorparallels = np.arange(-90, 90, 5)
        minormeridians = np.arange(-180, 180, 1)
        majormeridians = np.arange(-180, 180, 5)
        lon_0 = np.average(modis_swath.lon) # Central meridian.
        lat_0 = np.average(modis_swath.lat) # Central latitude.
        lon_min, lat_min = modis_swath.lon.min(), modis_swath.lat.min()
        lon_max, lat_max = modis_swath.lon.max(), modis_swath.lat.max()
        
    else:
        minorticks_base = 60000
        majorticks_base = 300000
        minorparallels = np.arange(-90, 90, 10)
        majorparallels = np.arange(-90, 90, 30)
        minormeridians = np.arange(-180, 180, 10)
        majormeridians = np.arange(-180, 180, 30)
        lon_0 = 0 # Central meridian.
        lat_0 = 0 # Central latitude.

        if proj == "merc":
            lon_min, lon_max = -180, 180
            lat_min, lat_max = -80, 80
        elif proj == "tmerc":
            lon_min, lon_max = -80, 80
            lat_min, lat_max = -90, 90
            # FIXME: matplotlib is unhappy about these settings,
            #        but they should be all right
        elif proj == "npstere":
            lon_min, lon_max = -180, 180
            lat_min, lat_max = 60, 90
        elif proj == "spstere":
            lon_min, lon_max = -180, 180
            lat_min, lat_max = -90, -60
        else:
            lon_min, lon_max = -180, 180
            lat_min, lat_max = -90, 90

    if proj == "npstere":
        minorparallels = np.arange(0, 80, 5)
        majorparallels = np.arange(0, 80, 10)
        minormeridians = np.arange(-180, 180, 10)
        majormeridians = np.arange(-180, 180, 30)
    if proj == "spstere":
        minorparallels = np.arange(-80, 0, 5)
        majorparallels = np.arange(-80, 0, 10)
        minormeridians = np.arange(-180, 180, 10)
        majormeridians = np.arange(-180, 180, 30)

    if opts.parallelsbase > 0:
        majorparallels = np.arange(-90, 90, opts.parallelsbase)
        if opts.nminorparallels > 0:
            minorparallels = np.arange(-90, 90,
                                       opts.parallelsbase/opts.nminorparallels)
        else:
            minorparallels = np.arange(-90, 90, opts.parallelsbase/2.0)

    if opts.meridiansbase > 0:
        majormeridians = np.arange(-180, 180, opts.meridiansbase)
        if opts.nminormeridians > 0:
            minormeridians = np.arange(-180, 180,
                                       opts.meridiansbase/opts.nminormeridians)
        else:
            minormeridians = np.arange(-180, 180, opts.meridiansbase/2.0)

    if hextent.extent_type == HorizontalExtent.TYPE_LON_LAT:
        # Determine projection parameters from the horizontal extent given.
        lon_0 = np.average(hextent.lon)
        lat_0 = np.average(hextent.lat)
        lon_min, lat_min = min(hextent.lon), min(hextent.lat)
        lon_max, lat_max = max(hextent.lon), max(hextent.lat)

    if opts.trajticks > 0:
        majorticks_base = opts.trajticks * 1000
    
    if opts.trajnminorticks == 0:
        minorticks_base = 0
    elif opts.trajnminorticks > 0:
        minorticks_base = int(majorticks_base / opts.trajnminorticks)

    if proj.startswith("sp"):
        boundinglat = min(lat_max, 0.0)
        lon_0 = 180.0
        lat_0 = -90.0
    elif proj.startswith("np"):
        boundinglat = max(lat_min, 0.0)
        lon_0 = 0.0
        lat_0 = 90.0
    else:
        boundinglat = 0.0

    if proj_opts.boundinglat != None:
        boundinglat = proj_opts.boundinglat
    
    if proj_opts.lon_0 != None:
        lon_0 = proj_opts.lon_0
    
    if proj_opts.lat_0 != None:
        lat_0 = proj_opts.lat_0

    info("Initialising basemap:")
    info("  lon_0=%.1f, lat_0=%.1f" % (lon_0, lat_0))
    info("  lon_min=%.1f, lon_max=%.1f, lat_min=%.1f, lat_max=%.1f"
         % (lon_min, lon_max, lat_min, lat_max))
    info("  boundinglat=%.1f" % boundinglat)

    # Plot map.
    m = basemap.Basemap(projection=proj, lon_0=lon_0, lat_0=lat_0,
                        llcrnrlon=lon_min, llcrnrlat=lat_min,
                        urcrnrlon=lon_max, urcrnrlat=lat_max,
                        boundinglat=boundinglat,
                        resolution=opts.mapres, ax=axes,
                        lon_1=proj_opts.lon_1, lat_1=proj_opts.lat_1,
                        lon_2=proj_opts.lon_2, lat_2=proj_opts.lat_2,
                        lat_ts=proj_opts.lat_ts)

    x, y, width, height = get_axes_bounds(fig, axes)
    expand_axes(fig, axes, height/m.aspect, height, padding=opts.padding)

    if proj == "tmerc":
        def pick(x, center, radius, modulus):
            dx = x - center
            return x[np.abs(dx - np.round(dx/modulus)*modulus) < radius]
        minormeridians = pick(minormeridians, lon_0, 90.0, 360.0)
        majormeridians = pick(majormeridians, lon_0, 90.0, 360.0)

    if opts.drawcoastlines:
        m.drawcoastlines(linewidth=opts.coastlineslw, color=opts.coastlinescolor)
    if opts.drawcountries:
        m.drawcountries(linewidth=opts.countrieslw, color=opts.countriescolor)
    if opts.drawlsmask:
        m.drawlsmask(opts.landcolor, opts.watercolor, lakes=opts.drawlakes)
    if opts.drawminorparallels:
        m.drawparallels(minorparallels, dashes=[],
                        linewidth=opts.minorparallelslw,
                        color=opts.minorparallelscolor)
    if opts.drawparallels:
        m.drawparallels(majorparallels, dashes=[],
                        linewidth=opts.majorparallelslw,
                        color=opts.majorparallelscolor,
                        labels=[1, 0, 0, 0])
    if opts.drawminormeridians:
        m.drawmeridians(minormeridians, dashes=[],
                         linewidth=opts.minormeridianslw,
                         color=opts.minormeridianscolor)
    if opts.drawmeridians:
        m.drawmeridians(majormeridians, dashes=[],
                        linewidth=opts.majormeridianslw,
                        color=opts.majormeridianscolor,
                        labels=[0, 0, 0, 1])
    
    # Plot swath.
    if modis_swath != None:
        info("Plotting swath")
        plot_swath(modis_swath, m, fig, axes, colormap=colormap, norm=norm,
                   ticks=ticks, radius=radius, opts=opts)
        titlea += ["MODIS Swath"]

    info("Plotting trajectories")

    # Plot trajectories.
    j = 0
    for product in products:
        if product.has_key("MODIS_SWATH_Type_L1B"): continue
        hit = False
        try: # Try CALIPSO names.
            time = product["Profile_UTC_Time"][:, 0]
            lon = product["Longitude"][:, 0]
            lat = product["Latitude"][:, 0]
            time2dt = calipso_time2dt
            satellite = "CALIPSO"
            hit = True
        except (KeyError, IndexError): pass
        try: # Try CloudSat names.
            sw = product["2B-GEOPROF"]
            time = sw["Profile_time"][:]
            lon = sw["Longitude"][:]
            lat = sw["Latitude"][:]
            start_time = sw.attributes["start_time"]
            start_time_dt = dt.datetime.strptime(start_time, "%Y%m%d%H%M%S")
            time2dt = lambda t: cloudsat_time2dt(t, start_time_dt)
            satellite = "CloudSat"
            hit = True
        except (AttributeError, KeyError, IndexError): pass
        
        if hit:
            lw = opts.trajlws[j % len(opts.trajlws)]
            color = opts.trajcolors[j % len(opts.trajcolors)]
            mask = plot_trajectory(fig, axes, m, lon, lat, time,
                time2dt, minorticks_base,
                majorticks_base, lw=lw, color=color)
            time_min = time_max = None
            for i in range(0, len(mask)):
                if mask[i]:
                    time_min = time2dt(time[i])
                    break
            for i in reversed(range(0, len(mask))):
                if mask[i]:
                    time_max = time2dt(time[i])
                    break
            if time_min < time_max:
                titlea += ["%s Trajectory %s/%s" % \
                           (satellite,
                            time_min.strftime("%Y-%m-%dT%H:%M:%SZ"),
                            time_max.strftime("%Y-%m-%dT%H:%M:%SZ"))]
            j = j+1
        else: warn("%s: Unrecognized file, skipping" % fnames[i])

    # Plot title.
    title = ", ".join(titlea)
    figure_title(fig, opts, title)
    

def plot_trajectory(fig, axes, m, lon, lat, time, time2dt,
    minorticks_base, majorticks_base, lw=1.0, color="#000000"):

    #
    # Helper functions.
    #
    def drawtick(i, ticksize, tickwidth, text=None):
        ticksize_in = ticksize/72.0
        w_in, h_in = fig.get_size_inches()

        def t(x, y):
            return fig.transFigure.inverted().transform(
                axes.transData.transform((x, y)))*(w_in, h_in)

        if i == 0:
            dx, dy = t(X[1], Y[1]) - t(X[0], Y[0])
        elif i == nray-1:
            dx, dy = t(X[i], Y[i-1]) - t(X[i], Y[i-1])
        else:
            dx, dy = t(X[i+1], Y[i+1]) - t(X[i-1], Y[i-1])
        
        l = sqrt(dx**2 + dy**2)
        if (l == 0): v = np.array((ticksize_in, 0))
        else: v = np.array((dy, -dx))/l

        x, y = t(X[i], Y[i])

        trans = mpl.transforms.Affine2D().scale(1.0/w_in, 1.0/h_in) + \
            fig.transFigure
            
        line = mpl.lines.Line2D((x, x + v[0]*ticksize_in),
                                (y, y + v[1]*ticksize_in), transform=trans,
                                color="black", lw=tickwidth)
        axes.add_line(line)

        if text != None:
            doty = np.dot(v, (0, 1))
            dotx = np.dot(v, (1, 0))
            if dotx < -0.3: halign = "right"
            elif dotx > 0.3: halign = "left"
            else: halign = "center"
            
            if doty < -0.3: valign = "top"
            elif doty > 0.3: valign = "bottom"
            else: valign = "center"

            axes.text(x + v[0]*(ticksize_in*2),
                      y + v[1]*(ticksize_in*2),
                      text,
                      horizontalalignment=halign,
                      verticalalignment=valign,
                      transform=trans)
    
    nray = time.shape[0]
    time_from = time2dt(time[0])
    time_to = time2dt(time[-1])
    d = time_to - time_from
    # Delta time in milliseconds.
    time_delta = d.days*86400000 + d.seconds*1000 + d.microseconds/1000
    del d

    X, Y = m(lon, lat)
    xmin = min(m.llcrnrx, m.urcrnrx)
    xmax = max(m.llcrnrx, m.urcrnrx)
    ymin = min(m.llcrnry, m.urcrnry)
    ymax = max(m.llcrnry, m.urcrnry)    
    mask = (X > xmin) & (X < xmax) & (Y > ymin) & (Y < ymax)

    # WORKAROUND: This is a pretty nasty workaround. Because basemap
    # translates points lying on the other hemisphere to our viewport,
    # we have to check whether they are mapped back to the original point
    # under inverse transformation.
    lon_inv, lat_inv = m(X, Y, inverse=True)
    mask = mask & (abs(lon-lon_inv) + abs(lat-lat_inv) < 0.001)

    if not mask.max(): return mask # Nothing to plot.

    # Plot trajectory ticks.
    ratio = 1.0*nray/time_delta if time_delta != 0 else 0
    offset = long(ratio*(-time_from.microsecond/1000.0-time_from.second*1000+100))
    if offset == 0: offset = -1 # For safety reasons.
    minorticks = np.empty(0, np.long)
    majorticks = np.empty(0, np.long)
    if minorticks_base > 0:
        minorticks = np.arange(offset,nray-1,ratio*minorticks_base).astype(long)
    if majorticks_base > 0:
        majorticks = np.arange(offset,nray-1,ratio*majorticks_base).astype(long)

    # We need to fix the aspect ratio before drawing ticks.
    axes.apply_aspect()

    for i in minorticks:
        if i < 0 or not mask[i]: continue
        drawtick(i, 1.0, lw*0.5)

    for i in majorticks:
        if i < 0 or not mask[i]: continue
        timestr = time2dt(time[i]).strftime("%H:%M:%S")
        drawtick(i, 1.5, lw, timestr)

    trajectory = mpl.lines.Line2D(X[mask], Y[mask], color=color, lw=lw)
    axes.add_line(trajectory)
    
    return mask
    
#    indices = np.flatnonzero(abs(X-np.roll(X, -1)) + \
#              abs(Y-np.roll(Y, -1)) > 1) + 1
#    Xsplit = np.array_split(X, indices)
#    Ysplit = np.array_split(Y, indices)
#    for i in range(len(indices)):
#        m.plot(Xsplit[i], Ysplit[i], color=color, lw=lw)


def read_modis_swath(product, band, band_mode,
                     along_track_ext=(0,-1), across_track_ext=(0,-1)):

    sw = product["MODIS_SWATH_Type_L1B"]

    try:
        lon = sw["Longitude"]
        lat = sw["Latitude"]
    except KeyError, err: 
        return None

    data = None
    if band in (1, 2):
        data = sw.get("EV_250_RefSB", data)
        data = sw.get("EV_250_Aggr500_RefSB", data)
        data = sw.get("EV_250_Aggr1km_RefSB", data)
        band_offset = -1
    elif band in (3, 4, 5, 6, 7):
        data = sw.get("EV_500_RefSB", data)
        data = sw.get("EV_500_Aggr1km", data)
        band_offset = -3
    elif band in range(8, 20) or band in (13.5, 14.5):
        data = sw.get("EV_1KM_RefSB", data)
        if band <= 13: band_offset = -8
        elif band == 13.5: band_offset = -7
        elif band == 14.0: band_offset = -7
        else: band_offset = -6
    elif band in range(20, 26):
        data = sw.get("EV_1KM_Emissive", data)
        band_offset = -20
    # TODO: Add support for band 26.
    elif band == 26: fail("Band 26 is not supported")
    elif band in range(27, 37):
        data = sw.get("EV_1KM_Emissive", data)
        band_offset = -21

    band_index = band + band_offset

    if data == None or data.shape[0] <= band_index:
        fail("%d: Band not present in the data file" % band)

    off1, inc1 = sw.maps[(lon.dims[0], data.dims[1])]
    off2, inc2 = sw.maps[(lon.dims[1], data.dims[2])]

    if band_mode == BAND_MODE_REFLECTANCE and band >= 20 and band != 26:
        fail("Invalid band")

    if band_mode == BAND_MODE_REFLECTANCE:
        try:
            si_scale = data.attributes["reflectance_scales"][band_index]
            si_offset = data.attributes["reflectance_offsets"][band_index]
        except KeyError: fail("Reflectance parameters not present")
    elif band_mode == BAND_MODE_RADIANCE:
        try:
            si_scale = data.attributes["radiance_scales"][band_index]
            si_offset = data.attributes["radiance_offsets"][band_index]
        except KeyError: fail("Radiance parameters not present")
    else: fail("Assertion error: Invalid ref/rad switch")

    nscan_ndet = data.shape[1]
    nfram_nsam = data.shape[2]

    e1, e2 = along_track_ext
    e3, e4 = across_track_ext     

    e1 = norm_index(e1, 0, nscan_ndet)
    e2 = norm_index(e2, 0, nscan_ndet)
    e3 = norm_index(e3, 0, nfram_nsam)
    e4 = norm_index(e4, 0, nfram_nsam)

    if e1 >= e2 or e3 >= e4: return None

    # Perform dimension mapping on lon/lat.
    lon = cctk.dimmap2d(lon[:,:], off1, inc1, off2, inc2, 360.0)[e1:e2, e3:e4]
    lat = cctk.dimmap2d(lat[:,:], off1, inc1, off2, inc2, 180.0)[e1:e2, e3:e4]
    lon = (lon + 180.0) % 360.0 - 180.0
    lat = (lat + 90.0) % 180.0 - 90.0

    # Choose band and crop data.
    data = data[band_index, e1:e2, e3:e4].astype(np.float32)
    # Set invalid data elements to NaN.
    np.place(data, data < 0.0, float("nan"))
    # Peform dimension mapping.
    data = np.float32(si_scale) * (data - np.float32(si_offset))
    # Radiance to temperature conversion.
    if band_mode == BAND_MODE_RADIANCE:
        data = radiance2temp(data, modis_band_wavelength(band) * 1E-9)
        name = "Band %2.1f Black Body Temperature (K)" % band
    elif band_mode == BAND_MODE_REFLECTANCE:
        data *= 100 # In per cent.
        name = "Band %2.1f Albedo (%%)" % band

    swath = Swath()
    swath.lon = lon
    swath.lat = lat
    swath.data = data
    swath.name = name
    return swath
    

def plot_swath(swath, m, fig, axes, colormap=None, norm=None, ticks=None,
               radius=None, name=None, opts=PlotOpts()):

    global EV_DATAPOINT_SIZE

    # lon/lat to X/Y conversion.
    X, Y = m(swath.lon, swath.lat)
    if X.dtype != np.float32: X = np.asarray(X, dtype=np.float32)
    if Y.dtype != np.float32: Y = np.asarray(Y, dtype=np.float32)

    # Interpolate data on X/Y grid.
    x, y, width, height = get_axes_bounds(fig, axes)
    nx = int(width * fig.get_dpi())
    ny = int(height * fig.get_dpi())
    if radius == None:
        if m.projection == "cyl":
            xfactor = 20037508.34/180.0
            yfactor = 10018754.17/90.0
        else:
            xfactor = yfactor = 1.0
                   
        radius_x = int(EV_DATAPOINT_SIZE/((m.urcrnrx-m.llcrnrx)*xfactor)*nx+0.5)
        radius_y = int(EV_DATAPOINT_SIZE/((m.urcrnry-m.llcrnry)*yfactor)*ny+0.5)
        info("Interpolation radius: rx=%d, ry=%d" % (radius_x, radius_y))
    else:
        radius_x = radius_y = radius
    data = cctk.interpolate2d(swath.data, X, Y, (m.llcrnrx, m.urcrnrx, nx),
                              (m.llcrnry, m.urcrnry, ny), float("nan"),
                              radius_x, radius_y)
    del X, Y

    # Mask invalid values.
    data = np.ma.masked_invalid(data)

    # Plotting.
    im = m.imshow(data.T, cmap=colormap, norm=norm, interpolation="nearest")

    cbaxes = fit_colorbar(fig, axes, space=opts.cbspacing, padding=opts.padding)
    cb = fig.colorbar(im, ax=axes, cax=cbaxes, orientation="vertical",
                      extend="both", norm=norm, ticks=ticks)
    cb.set_label(swath.name)

    for label in cb.ax.get_yticklabels():
        label.set_fontsize(opts.cbfontsize)


#
# The program starts here.
#
def main(argv):
    global CCPLOT_CMAP_PATH    
    CCPLOT_CMAP_PATH = os.getenv("CCPLOT_CMAP_PATH", CCPLOT_CMAP_PATH)

    opts = parse_options(argv)

    # Open each file as HDF and HDF-EOS if possible.
    products = []
    for fname in opts.fnames:
        try: product = HDF(fname)
        except IOError as e: fail("%s: %s" % (fname, e))

        try: hdfeosversion = product.attributes['HDFEOSVersion']
        except KeyError: hdfeosversion = None

        if hdfeosversion is not None:
            # Reopen with HDFEOS.
            product.close()
            try: product = HDFEOS(fname)
            except IOError as e: fail("%s: %s" % (fname, e))

        products.append(product)
    
    if opts.print_info_only:
        # Print information about the file and exit.
        print_info(products[0])
        sys.exit(0)

    mpl.rcParams["font.size"] = opts.plot_opts.fontsize

    fig = plt.figure(figsize=(1, 1), dpi=opts.dpi)
    axes = new_axes(fig, opts.plot_opts.padding,
                         opts.plot_opts.padding,
                         0,
                         opts.plot_opts.plotheight,
                         padding=opts.plot_opts.padding)
   
    # Determine colormap, norm and ticks.
    colormap = mpl.cm.Greys
    colormap.set_bad("k", 0.0)
    norm = None
    ticks = None
    if opts.cmapfname != None:
        (colormap, norm, ticks) = loadcolormap(opts.cmapfname, "colormap")

    # Main switch.
    if opts.plot_type == "cloudsat-reflec":
        if len(products) != 1:
            fail("Single HDF-EOS file expected")
        plot_profile(opts.plot_type, opts.fnames[0], products[0], fig, axes,
                  hextent=opts.hextent,
                  vextent=opts.vextent,
                  aspect=opts.aspect,
                  colormap=colormap,
                  norm=norm,
                  ticks=ticks,
                  radius=opts.radius,
                  opts=opts.plot_opts)
                  
    elif opts.plot_type == "calipso532" or \
         opts.plot_type == "calipso532p" or \
         opts.plot_type == "calipso1064" or \
         opts.plot_type == "calipso-cratio" or \
         opts.plot_type == "calipso-dratio":
        if len(products) != 1: usage()
        
        plot_profile(opts.plot_type, opts.fnames[0], products[0], fig, axes,
                     hextent=opts.hextent,
                     vextent=opts.vextent,
                     aspect=opts.aspect,
                     colormap=colormap,
                     norm=norm,
                     ticks=ticks,
                     radius=opts.radius,
                     opts=opts.plot_opts)
                     
    elif opts.plot_type == "calipso532-layer" or \
         opts.plot_type == "calipso1064-layer" or \
         opts.plot_type == "calipso-cratio-layer" or \
         opts.plot_type == "calipso-dratio-layer" or \
         opts.plot_type == "calipso-temperature-layer":
         
        if len(products) != 1: fail("Single HDF file expected")
        plot_profile(opts.plot_type, opts.fnames[0], products[0], fig, axes,
                     hextent=opts.hextent,
                     vextent=opts.vextent,
                     aspect=opts.aspect,
                     colormap=colormap,
                     norm=norm,
                     ticks=ticks,
                     radius=opts.radius,
                     opts=opts.plot_opts)
                     
    elif opts.plot_type == "orbit":
        plot_orbit(opts.fnames, products, fig, axes,
                   band=opts.modis_band,
                   band_mode=opts.modis_band_mode,
                   hextent=opts.hextent,
                   proj=opts.projection,
                   colormap=colormap,
                   norm=norm,
                   ticks=ticks,
                   radius=opts.radius,
                   proj_opts = opts.proj_opts,
                   opts=opts.plot_opts)
                   
    elif opts.plot_type == "orbit-clipped":
        plot_orbit(opts.fnames, products, fig, axes,
                   band=opts.modis_band,
                   band_mode=opts.modis_band_mode,
                   hextent=opts.hextent,
                   proj=opts.projection,
                   colormap=colormap,
                   norm=norm,
                   ticks=ticks,
                   clipped=True,
                   radius=opts.radius,
                   proj_opts = opts.proj_opts,
                   opts=opts.plot_opts)
                   
    else:
        fail("Invalid plot type `%s'" % opts.plot_type)
    
    #report_memory()

    figw_px, figh_px = fig.get_size_inches()*opts.dpi
    if figw_px >= 32768 or figh_px >= 32768:
        fail("Figure size exceeds 32767 pixels, please specify a smaller region")

    info("Saving plot")

    try: plt.savefig(opts.outfname, dpi=opts.dpi)
    except IOError, err: fail("Write error: %s" % err)

    #report_memory()
    
    
if __name__ == "__main__":
    try:
        main(sys.argv)
    except MemoryError:
        fail("Insufficient memory")
    except np.linalg.linalg.LinAlgError, err:
        fail("Linear algebra error: %s" % err)<|MERGE_RESOLUTION|>--- conflicted
+++ resolved
@@ -60,11 +60,7 @@
 
 # Early global variables.
 program_name = os.path.basename(sys.argv[0])
-<<<<<<< HEAD
 __version__ = "1.5-rc3"
-=======
-__version__ = "1.4.5"
->>>>>>> 298784ec
 CCPLOT_CMAP_PATH = "/usr/share/ccplot/cmap:/usr/local/share/ccplot/cmap"
 
 # Early functions.
